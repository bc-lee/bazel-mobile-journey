--- conflicted
+++ resolved
@@ -59,15 +59,9 @@
 )
 
 git_override(
-<<<<<<< HEAD
     module_name = "rules_apple",
     commit = "56317c677547f7a5babe0777c8db8ab639ed11cb",
     remote = "https://github.com/bazelbuild/rules_apple",
-=======
-    module_name = "rules_jvm_external",
-    commit = "c5ec78008704a984349aa3d613b07a00c2fa8d5e",
-    remote = "https://github.com/bc-lee/rules_jvm_external",
->>>>>>> cdf1a40d
 )
 
 # Load the android_extensions to provide remote android tools
